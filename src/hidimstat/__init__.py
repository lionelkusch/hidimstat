--- conflicted
+++ resolved
@@ -1,22 +1,12 @@
 from .conditional_feature_importance import CFI
-from .desparsified_lasso import (
-    desparsified_group_lasso_pvalue,
-    desparsified_lasso,
-    desparsified_lasso_pvalue,
-)
-from .distilled_conditional_randomization_test import D0CRT, d0crt
+from .desparsified_lasso import desparsified_lasso, DesparsifiedLasso
+from .distilled_conditional_randomization_test import d0crt, D0CRT
 from .ensemble_clustered_inference import (
     clustered_inference,
     clustered_inference_pvalue,
     ensemble_clustered_inference,
     ensemble_clustered_inference_pvalue,
 )
-<<<<<<< HEAD
-from .desparsified_lasso import desparsified_lasso, DesparsifiedLasso
-from .distilled_conditional_randomization_test import d0crt, D0CRT
-from .conditional_feature_importance import CFI
-=======
->>>>>>> 9f7ce5b9
 from .knockoffs import (
     model_x_knockoff,
     model_x_knockoff_bootstrap_e_value,
@@ -37,12 +27,12 @@
     "quantile_aggregation",
     "clustered_inference",
     "clustered_inference_pvalue",
+    "desparsified_lasso",
+    "DesparsifiedLasso",
+    "d0crt",
+    "D0CRT",
     "ensemble_clustered_inference",
     "ensemble_clustered_inference_pvalue",
-    "d0crt",
-    "D0CRT",
-    "desparsified_lasso",
-    "DesparsifiedLasso",
     "reid",
     "model_x_knockoff",
     "model_x_knockoff_pvalue",
