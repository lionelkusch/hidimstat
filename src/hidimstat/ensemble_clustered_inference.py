import numpy as np
from joblib import Parallel, delayed
from sklearn.base import clone
from sklearn.cluster import FeatureAgglomeration
<<<<<<< HEAD
from sklearn.linear_model import LassoCV, MultiTaskLassoCV
from sklearn.model_selection import KFold

from hidimstat.desparsified_lasso import DesparsifiedLasso
from hidimstat._utils.bootstrap import _subsampling
=======
from sklearn.utils.validation import check_memory
from tqdm import tqdm

from hidimstat._utils.bootstrap import _subsampling
from hidimstat._utils.utils import check_random_state
from hidimstat.desparsified_lasso import (
    desparsified_group_lasso_pvalue,
    desparsified_lasso,
    desparsified_lasso_pvalue,
)
>>>>>>> 9f7ce5b9
from hidimstat.statistical_tools.aggregation import quantile_aggregation
from hidimstat.statistical_tools.multiple_testing import fdr_threshold


def _ungroup_beta(beta_hat, n_features, ward):
    """
    Ungroup cluster-level beta coefficients to individual feature-level
    coefficients.

    Parameters
    ----------
    beta_hat : ndarray, shape (n_clusters,) or (n_clusters, n_times)
        Beta coefficients at cluster level
    n_features : int
        Number of features in original space
    ward : sklearn.cluster.FeatureAgglomeration
        Fitted clustering object

    Returns
    -------
    beta_hat_degrouped : ndarray, shape (n_features,) or (n_features, n_times)
        Rescaled beta coefficients for individual features, weighted by
        inverse cluster size

    Notes
    -----
    Each coefficient is scaled by 1/cluster_size to maintain proper magnitude
    when distributing cluster effects to individual features.
    Handles both univariate (1D) and multivariate (2D) beta coefficients.
    """
    labels = ward.labels_
    # compute the size of each cluster
    clusters_size = np.zeros(labels.size)
    for label in range(labels.max() + 1):
        cluster_size = np.sum(labels == label)
        clusters_size[labels == label] = cluster_size
    # degroup beta_hat
    if len(beta_hat.shape) == 1:
        # weighting the weight of beta with the size of the cluster
        beta_hat_degrouped = ward.inverse_transform(beta_hat) / clusters_size
    elif len(beta_hat.shape) == 2:
        n_times = beta_hat.shape[1]
        beta_hat_degrouped = np.zeros((n_features, n_times))
        for i in range(n_times):
            beta_hat_degrouped[:, i] = (
                ward.inverse_transform(beta_hat[:, i]) / clusters_size
            )
    return beta_hat_degrouped


def _degrouping(ward, beta_hat, pval, pval_corr, one_minus_pval, one_minus_pval_corr):
    """
    Degroup and rescale cluster-level statistics to individual features.
    This function takes cluster-level statistics and assigns them back
    to individual features, while appropriately rescaling the parameter
    estimates based on cluster sizes.

    Parameters
    ----------
    ward : sklearn.cluster.FeatureAgglomeration
        Fitted clustering object containing the hierarchical structure
    beta_hat : ndarray, shape (n_clusters,) or (n_clusters, n_times)
        Estimated parameters at cluster level
    pval : ndarray, shape (n_clusters,)
        P-values at cluster level
    pval_corr : ndarray, shape (n_clusters,)
        Corrected p-values at cluster level
    one_minus_pval : ndarray, shape (n_clusters,)
        1 - p-values at cluster level
    one_minus_pval_corr : ndarray, shape (n_clusters,)
        1 - corrected p-values at cluster level

    Returns
    -------
    beta_hat : ndarray, shape (n_features,) or (n_features, n_times)
        Rescaled parameter estimates for individual features
    pval : ndarray, shape (n_features,)
        P-values for individual features
    pval_corr : ndarray, shape (n_features,)
        Corrected p-values for individual features
    one_minus_pval : ndarray, shape (n_features,)
        1 - p-values for individual features
    one_minus_pval_corr : ndarray, shape (n_features,)
        1 - corrected p-values for individual features

    Notes
    -----
    The beta_hat values are rescaled by dividing by the cluster size
    to maintain the proper scale of the estimates when moving from
    cluster-level to feature-level.
    The function handles both 1D and 2D beta_hat arrays for single and
    multiple time points.
    """
    # degroup variable other than beta_hat
    pval, pval_corr, one_minus_pval, one_minus_pval_corr = map(
        ward.inverse_transform,
        [pval, pval_corr, one_minus_pval, one_minus_pval_corr],
    )

    beta_hat = _ungroup_beta(beta_hat, n_features=pval.shape[0], ward=ward)

    return beta_hat, pval, pval_corr, one_minus_pval, one_minus_pval_corr


def _ward_clustering(X_init, ward, train_index):
    """
    Performs Ward clustering on data using a training subset.

    This function applies Ward hierarchical clustering to a dataset, where the clustering
    is computed based on a subset of samples but then applied to the full dataset.

    Parameters
    ----------
    X_init : numpy.ndarray
        Initial data matrix of shape (n_samples, n_features) to be clustered
    ward : sklearn.cluster.FeatureAgglomeration
        Ward clustering estimator instance
    train_index : array-like
        Indices of samples to use for computing the clustering

    Returns
    -------
    tuple
        - X_reduced : numpy.ndarray
            Transformed data matrix after applying Ward clustering
        - ward : sklearn.cluster.FeatureAgglomeration
            Fitted Ward clustering estimator
    """
    ward = ward.fit(X_init[train_index, :])
    X_reduced = ward.transform(X_init)
    return X_reduced, ward


def clustered_inference(
    X_init,
    y,
    ward,
    scaler_sampling=None,
    train_size=1.0,
    groups=None,
    random_state=None,
    n_jobs=1,
    memory=None,
    verbose=1,
    **kwargs,
):
    """
    Clustered inference algorithm for statistical analysis of
    high-dimensional data.

    This algorithm implements the method described in :cite:`chevalier2022spatially` for
    performing statistical inference on high-dimensional linear models
    using feature clustering to reduce dimensionality.

    Parameters
    ----------
    X_init : ndarray, shape (n_samples, n_features)
        Original high-dimensional input data matrix.

    y : ndarray, shape (n_samples,) or (n_samples, n_times)
        Target variable(s). Can be univariate or multivariate (temporal) data.

    ward : sklearn.cluster.FeatureAgglomeration
        Hierarchical clustering object that implements Ward's method for
        feature agglomeration.

    scaler_sampling : sklearn.preprocessing object, optional (default=None)
        Scaler to standardize the clustered features.

    train_size : float, optional (default=1.0)
        Fraction of samples to use for computing the clustering.
        When train_size=1.0, all samples are used.

    groups : ndarray, shape (n_samples,), optional (default=None)
        Sample group labels for stratified subsampling.

    random_state : int, optional (default=None)
        Random seed for reproducible subsampling.

    n_jobs : int, optional (default=1)
        Number of parallel jobs for computation.

    memory : str or joblib.Memory object, optional (default=None)
        Used to cache the output of the computation of the clustering
        and the inference. By default, no caching is done. If a string is
        given, it is the path to the caching directory.

    verbose : int, optional (default=1)
        Verbosity level for progress messages.

    **kwargs : dict
        Additional arguments passed to the statistical inference function.

    Returns
    -------
    ward_ : FeatureAgglomeration
        Fitted clustering object.

    beta_hat : ndarray, shape (n_clusters,) or (n_clusters, n_times)
        Estimated coefficients at cluster level.

    theta_hat : ndarray
        Estimated precision matrix.

    precision_diag : ndarray
        Diagonal of the covariance matrix.

    References
    ----------
    .. footbibliography::

    Notes
    -----
    The algorithm follows these main steps:
    1. Subsample the data (if train_size < 1)
    2. Cluster features using Ward hierarchical clustering
    3. Transform data to cluster space
    4. Perform statistical inference using desparsified lasso
    """
    memory = check_memory(memory=memory)
    rng = check_random_state(random_state)
    assert issubclass(
        ward.__class__, FeatureAgglomeration
    ), "ward need to an instance of sklearn.cluster.FeatureAgglomeration"

    n_samples, n_features = X_init.shape

    ## This are the 3 step in first loop of the algorithm 2 of [1]
    # sampling row of X
    train_index = _subsampling(n_samples, train_size, groups=groups, random_state=rng)

    # transformation matrix
    X_reduced, ward_ = memory.cache(_ward_clustering)(X_init, clone(ward), train_index)

    # Preprocessing
    if scaler_sampling is not None:
        X_reduced = clone(scaler_sampling).fit_transform(X_reduced)

    # inference methods
    if hasattr(kwargs, "lasso_cv") and kwargs["lasso_cv"] is not None:
        pass
    elif len(y.shape) > 1 and y.shape[1] > 1:
        kwargs["model_y"] = MultiTaskLassoCV(
            eps=1e-2,
            fit_intercept=False,
            cv=KFold(n_splits=5, shuffle=True, random_state=0),
            tol=1e-4,
            max_iter=5000,
            random_state=1,
            n_jobs=1,
        )
    else:
        kwargs["model_y"] = LassoCV(
            eps=1e-2,
            fit_intercept=False,
            cv=KFold(n_splits=5, shuffle=True, random_state=0),
            tol=1e-4,
            max_iter=5000,
            random_state=1,
            n_jobs=1,
        )

    desparsified_lassos = memory.cache(
        DesparsifiedLasso(
            n_jobs=n_jobs,
            memory=memory,
            verbose=verbose,
            **kwargs,
        ).fit,
        ignore=["n_jobs", "verbose", "memory"],
    )(
        X_reduced,
        y,
<<<<<<< HEAD
=======
        multioutput=len(y.shape) > 1 and y.shape[1] > 1,  # detection of multiOutput
        n_jobs=n_jobs,
        memory=memory,
        verbose=verbose,
        random_state=rng,
        **kwargs,
>>>>>>> 9f7ce5b9
    )
    desparsified_lassos.importance(X_reduced, y)

    return ward_, desparsified_lassos


def clustered_inference_pvalue(n_samples, group, ward, desparsified_lassos, **kwargs):
    """
    Compute corrected p-values at the cluster level and transform them
    back to feature level.

    Parameters
    ----------
    n_samples : int
        Number of samples in the dataset
    group : bool
        If True, uses group lasso p-values for multivariate outcomes
    ward : AgglomerativeClustering
        Fitted clustering object
    beta_hat : ndarray
        Estimated coefficients at cluster level
    theta_hat : ndarray
        Estimated precision matrix
    precision_diag : ndarray
        Diagonal elements of the covariance matrix
    **kwargs : dict
        Additional arguments passed to p-value computation functions

    Returns
    -------
    beta_hat : ndarray
        Degrouped coefficients at feature level
    pval : ndarray
        P-values for each feature
    pval_corr : ndarray
        Multiple testing corrected p-values
    one_minus_pval : ndarray
        1 - p-values for numerical stability
    one_minus_pval_corr : ndarray
        1 - corrected p-values
    """
    # corrected cluster-wise p-values

    # De-grouping
    beta_hat, pval, pval_corr, one_minus_pval, one_minus_pval_corr = _degrouping(
        ward,
        desparsified_lassos.importances_,
        desparsified_lassos.pvalues_,
        desparsified_lassos.pvalues_corr_,
        1 - desparsified_lassos.pvalues_,
        1 - desparsified_lassos.pvalues_corr_,
    )

    return beta_hat, pval, pval_corr, one_minus_pval, one_minus_pval_corr


def ensemble_clustered_inference(
    X_init,
    y,
    ward,
    scaler_sampling=None,
    train_size=0.3,
    groups=None,
    random_state=None,
    n_bootstraps=25,
    n_jobs=None,
    verbose=1,
    memory=None,
    **kwargs,
):
    """
    Ensemble clustered inference algorithm for high-dimensional
    statistical inference, as described in :cite:`chevalier2022spatially`.

    This algorithm combines multiple runs of clustered inference with
    different random subsamples to provide more robust statistical estimates.
    It uses the desparsified lasso method for inference.

    Parameters
    ----------
    X_init : ndarray, shape (n_samples, n_features)
        Original high-dimensional input data matrix.

    y : ndarray, shape (n_samples,) or (n_samples, n_times)
        Target variable(s). Can be univariate or multivariate (temporal) data.

    ward : sklearn.cluster.FeatureAgglomeration
        Feature agglomeration object implementing Ward hierarchical clustering.

    scaler_sampling : sklearn.preprocessing object, optional (default=None)
        Scaler to standardize the clustered features.

    train_size : float, optional (default=0.3)
        Fraction of samples used for clustering. Using train_size < 1 enables
        random subsampling for better generalization.

    groups : ndarray, shape (n_samples,), optional (default=None)
        Sample group labels for stratified subsampling. Ensures balanced
        representation of groups in subsamples.

    inference_method : str, optional (default='desparsified-lasso')
        Method used for inference.
        Currently, the two available methods are 'desparsified-lasso'
        and 'group-desparsified-lasso'. Use 'desparsified-lasso' for
        non-temporal data and 'group-desparsified-lasso' for temporal data.

    random_seed: int, optional (default=None)
        Seed used for generating the first random subsample of the data.
        This seed controls the clustering randomness.

    ensembling_method : str, optional (default='quantiles')
        Method used for ensembling. Currently, the two available methods
        are 'quantiles' and 'median'.

    gamma_min : float, optional (default=0.2)
        Lowest gamma-quantile considered to compute the adaptive
        quantile aggregation formula. This parameter is used only if
        `ensembling_method` is 'quantiles'.

    n_bootstraps : int, optional (default=25)
        Number of bootstrap iterations for ensemble inference.

    n_jobs : int or None, optional (default=None)
        Number of parallel jobs. None means using all processors.

    verbose: int, optional (default=1)
        The verbosity level. If `verbose > 0`, a message is printed before
        running the clustered inference.

    memory : joblib.Memory or str, optional (default=None)
        Used to cache the output of the clustering and inference computation.
        By default, no caching is done. If provided, it should be the path
        to the caching directory or a joblib.Memory object.

    **kwargs : dict
        Additional keyword arguments passed to statistical inference functions.

    Returns
    -------
    list_ward : list of FeatureAgglomeration
        List of fitted clustering objects from each bootstrap.

    list_beta_hat : list of ndarray
        List of estimated coefficients from each bootstrap.

    pval : ndarray, shape (n_features,)
        p-value, with numerically accurate values for
        positive effects (i.e., for p-values close to zero).

    list_theta_hat : list of ndarray
        List of estimated precision matrices.

    list_precision_diag : list of ndarray
        List of diagonal elements of covariance matrices.

    one_minus_pval : ndarray, shape (n_features,)
        One minus the p-value, with numerically accurate values
        for negative effects (i.e., for p-values close to one).

    Notes
    -----
    The algorithm performs these steps for each bootstrap iteration:
    1. Subsample the data using stratified sampling if groups are provided
    2. Cluster features using Ward's hierarchical clustering
    3. Transform data to reduced cluster space
    4. Perform statistical inference using desparsified lasso
    5. Aggregate results across all iterations

    References
    ----------
    .. footbibliography::
    """
    memory = check_memory(memory=memory)
    assert issubclass(
        ward.__class__, FeatureAgglomeration
    ), "ward need to an instance of sklearn.cluster.FeatureAgglomeration"
    rng = check_random_state(random_state)

    # Clustered inference algorithms
    results = Parallel(n_jobs=n_jobs, verbose=verbose)(
        delayed(clustered_inference)(
            X_init,
            y,
            clone(ward),
            scaler_sampling=scaler_sampling,
            train_size=train_size,
            groups=groups,
            random_state=spawned_state,
            n_jobs=1,
            verbose=verbose,
            memory=memory,
            **kwargs,
        )
        for spawned_state in tqdm(rng.spawn(n_bootstraps), disable=(verbose == 0))
    )
    list_ward, list_desparsified_lassos = [], []
    for ward, desparsified_lassos in results:
        list_ward.append(ward)
        list_desparsified_lassos.append(desparsified_lassos)
    return list_ward, list_desparsified_lassos


def ensemble_clustered_inference_pvalue(
    n_samples,
    group,
    list_ward,
    list_desparsified_lassos,
    fdr=0.1,
    fdr_control="bhq",
    reshaping_function=None,
    adaptive_aggregation=False,
    gamma=0.5,
    n_jobs=None,
    verbose=0,
    **kwargs,
):
    """
    Compute and aggregate p-values across multiple bootstrap iterations
    using an aggregation method.

    This function performs statistical inference on each bootstrap sample
    and combines the results using a specified aggregation method to obtain
    robust estimates.
    The implementation follows the methodology in :footcite:`chevalier2022spatially`.

    Parameters
    ----------
    n_samples : int
        Number of samples in the dataset
    group : bool
        If True, uses group lasso p-values for multivariate outcomes
    list_ward : list of AgglomerativeClustering
        List of fitted clustering objects from bootstraps
    list_beta_hat : list of ndarray
        List of estimated coefficients at cluster level from each bootstrap
    list_theta_hat : list of ndarray
        List of estimated precision matrices from each bootstrap
    list_precision_diag : list of ndarray
        List of diagonal elements of covariance matrices from each bootstrap
    fdr : float, default=0.1
        False discovery rate threshold for multiple testing correction
    fdr_control : str, default="bhq"
        Method for FDR control ('bhq' for Benjamini-Hochberg)
        Available methods are:
        * 'bhq': Standard Benjamini-Hochberg :footcite:`benjamini1995controlling,bhy_2001`
        * 'bhy': Benjamini-Hochberg-Yekutieli :footcite:p:`bhy_2001`
        * 'ebh': e-Benjamini-Hochberg :footcite:`wang2022false`
    reshaping_function : callable, optional (default=None)
        Function to reshape data before FDR control
    adaptive_aggregation : bool, default=False
        Whether to use adaptive quantile aggregation
    gamma : float, default=0.5
        Quantile level for aggregation
    n_jobs : int or None, optional (default=None)
        Number of parallel jobs. None means using all processors.
    verbose : int, default=0
        Verbosity level for computation progress
    **kwargs : dict
        Additional arguments passed to p-value computation functions

    Returns
    -------
    beta_hat : ndarray, shape (n_features,) or (n_features, n_times)
        Averaged coefficients across bootstraps
    selected : ndarray, shape (n_features,)
        Selected features: 1 for positive effects, -1 for negative effects,
        0 for non-selected features

    References
    ----------
    .. footbibliography::
    """
    results = Parallel(n_jobs=n_jobs, verbose=verbose)(
        delayed(clustered_inference_pvalue)(
            n_samples,
            group,
            list_ward[i],
            list_desparsified_lassos[i],
            **kwargs,
        )
        for i in range(len(list_ward))
    )
    # Collecting results
    list_beta_hat = []
    list_pval, list_pval_corr = [], []
    list_one_minus_pval, list_one_minus_pval_corr = [], []
    for beta_hat, pval, pval_corr, one_minus_pval, one_minus_pval_corr in results:
        list_beta_hat.append(beta_hat)
        list_pval.append(pval)
        list_pval_corr.append(pval_corr)
        list_one_minus_pval.append(one_minus_pval)
        list_one_minus_pval_corr.append(one_minus_pval_corr)

    # Ensembling
    beta_hat = np.mean(list_beta_hat, axis=0)
    # pvalue selection
    aggregated_pval = quantile_aggregation(
        np.array(list_pval), gamma=gamma, adaptive=adaptive_aggregation
    )
    threshold_pval = fdr_threshold(
        aggregated_pval,
        fdr=fdr,
        method=fdr_control,
        reshaping_function=reshaping_function,
    )
    # 1-pvalue selection
    aggregated_one_minus_pval = quantile_aggregation(
        np.array(list_one_minus_pval), gamma=gamma, adaptive=adaptive_aggregation
    )
    threshold_one_minus_pval = fdr_threshold(
        aggregated_one_minus_pval,
        fdr=fdr,
        method=fdr_control,
        reshaping_function=reshaping_function,
    )
    # group seelction
    selected = np.zeros_like(beta_hat)
    selected[np.where(aggregated_pval <= threshold_pval)] = 1
    selected[np.where(aggregated_one_minus_pval <= threshold_one_minus_pval)] = -1

    return beta_hat, selected<|MERGE_RESOLUTION|>--- conflicted
+++ resolved
@@ -2,24 +2,14 @@
 from joblib import Parallel, delayed
 from sklearn.base import clone
 from sklearn.cluster import FeatureAgglomeration
-<<<<<<< HEAD
 from sklearn.linear_model import LassoCV, MultiTaskLassoCV
 from sklearn.model_selection import KFold
+from sklearn.utils.validation import check_memory
+from tqdm import tqdm
 
 from hidimstat.desparsified_lasso import DesparsifiedLasso
 from hidimstat._utils.bootstrap import _subsampling
-=======
-from sklearn.utils.validation import check_memory
-from tqdm import tqdm
-
-from hidimstat._utils.bootstrap import _subsampling
 from hidimstat._utils.utils import check_random_state
-from hidimstat.desparsified_lasso import (
-    desparsified_group_lasso_pvalue,
-    desparsified_lasso,
-    desparsified_lasso_pvalue,
-)
->>>>>>> 9f7ce5b9
 from hidimstat.statistical_tools.aggregation import quantile_aggregation
 from hidimstat.statistical_tools.multiple_testing import fdr_threshold
 
@@ -293,15 +283,6 @@
     )(
         X_reduced,
         y,
-<<<<<<< HEAD
-=======
-        multioutput=len(y.shape) > 1 and y.shape[1] > 1,  # detection of multiOutput
-        n_jobs=n_jobs,
-        memory=memory,
-        verbose=verbose,
-        random_state=rng,
-        **kwargs,
->>>>>>> 9f7ce5b9
     )
     desparsified_lassos.importance(X_reduced, y)
 
