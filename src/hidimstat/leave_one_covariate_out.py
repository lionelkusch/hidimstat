import numpy as np
import pandas as pd
from joblib import Parallel, delayed
from sklearn.base import check_is_fitted, clone
from sklearn.model_selection import KFold
from sklearn.metrics import root_mean_squared_error

from hidimstat.base_perturbation import BasePerturbation
from hidimstat._utils.docstring import _aggregate_docstring


class LOCO(BasePerturbation):
    """
    Leave-One-Covariate-Out (LOCO) algorithm

    This method is presented in :footcite:t:`lei2018distribution` and :footcite:t:`verdinelli2024feature`.
    The model is re-fitted for each variable/group of variables. The importance is
    then computed as the difference between the loss of the full model and the loss
    of the model without the variable/group.

    Parameters
    ----------
    estimator : sklearn compatible estimator, optional
        The estimator to use for the prediction.
    method : str, default="predict"
        The method to use for the prediction. This determines the predictions passed
        to the loss function. Supported methods are "predict", "predict_proba",
        "decision_function", "transform".
    loss : callable, default=root_mean_squared_error
        The loss function to use when comparing the perturbed model to the full
        model.
    n_jobs : int, default=1
        The number of jobs to run in parallel. Parallelization is done over the
        variables or groups of variables.

    Notes
    -----
    :footcite:t:`Williamson_General_2023` also presented a LOCO method with an
    additional data splitting strategy.

    References
    ----------
    .. footbibliography::
    """

    def __init__(
        self,
        estimator,
        method: str = "predict",
        loss: callable = root_mean_squared_error,
        n_jobs: int = 1,
    ):

<<<<<<< HEAD
=======
        Parameters
        ----------
        estimator : sklearn compatible estimator, optional
            The estimator to use for the prediction.
        loss : callable, default=root_mean_squared_error
            The loss function to use when comparing the perturbed model to the full
            model.
        method : str, default="predict"
            The method to use for the prediction. This determines the predictions passed
            to the loss function. Supported methods are "predict", "predict_proba" or
            "decision_function".
        n_jobs : int, default=1
            The number of jobs to run in parallel. Parallelization is done over the
            variables or groups of variables.

        Notes
        -----
        :footcite:t:`Williamson_General_2023` also presented a LOCO method with an
        additional data splitting strategy.

        References
        ----------
        .. footbibliography::
        """
>>>>>>> 01d12f99
        super().__init__(
            estimator=estimator,
            method=method,
            loss=loss,
            n_permutations=1,
            n_jobs=n_jobs,
        )
        # internal variable
        self._list_estimators = []

    def fit(self, X, y, groups=None):
        """
        Fit a model after removing each covariate/group of covariates.

        Parameters
        ----------
        X : array-like of shape (n_samples, n_features)
            The training input samples.
        y : array-like of shape (n_samples,)
            The target values.
        groups : dict, default=None
            A dictionary where the keys are the group names and the values are the
            indices of the covariates in each group.

        Returns
        -------
        self : object
            Returns the instance itself.
        """
        super().fit(X, y, groups)
        # create a list of covariate estimators for each group if not provided
        self._list_estimators = [clone(self.estimator) for _ in range(self._n_groups)]

        # Parallelize the fitting of the covariate estimators
        self._list_estimators = Parallel(n_jobs=self.n_jobs)(
            delayed(self._joblib_fit_one_group)(estimator, X, y, key_groups)
            for key_groups, estimator in zip(
                self.features_groups.keys(), self._list_estimators
            )
        )
        return self

    def importance(self, X, y):
        """
        Compute the importance scores for each group of covariates.

        Parameters
        ----------
        X : array-like of shape (n_samples, n_features)
            The input samples to compute importance scores for.
        y : array-like of shape (n_samples,)

        Returns
        -------
        importances_ : ndarray of shape (n_features,)
            The importance scores for each group of covariates.
            A higher score indicates greater importance of that group.
        """
        super().importance(X, y)
        self.pvalues_ = None
        return self.importances_

    def _joblib_fit_one_group(self, estimator, X, y, key_groups):
        """Fit the estimator after removing a group of covariates. Used in parallel."""
        if isinstance(X, pd.DataFrame):
            X_minus_j = X.drop(columns=self.features_groups[key_groups])
        else:
            X_minus_j = np.delete(X, self.features_groups[key_groups], axis=1)
        estimator.fit(X_minus_j, y)
        return estimator

    def _joblib_predict_one_group(self, X, group_id, group_key):
        """Predict the target variable after removing a group of covariates.
        Used in parallel."""
        X_minus_j = np.delete(X, self._groups_ids[group_id], axis=1)

        y_pred_loco = getattr(self._list_estimators[group_id], self.method)(X_minus_j)

        return [y_pred_loco]

    def _check_fit(self, X):
        """Check that an estimator has been fitted after removing each group of
        covariates."""
        super()._check_fit(X)
        check_is_fitted(self.estimator)
        if len(self._list_estimators) == 0:
            raise ValueError("The estimators require to be fit before to use them")
        for m in self._list_estimators:
            check_is_fitted(m)


def loco(
    estimator,
    X,
    y,
    cv=KFold(n_splits=5, shuffle=True, random_state=0),
    groups: dict = None,
    method: str = "predict",
    loss: callable = root_mean_squared_error,
    k_best=None,
    percentile=None,
    threshold=None,
    threshold_pvalue=None,
    n_jobs: int = 1,
):
    methods = LOCO(
        estimator=estimator,
        method=method,
        loss=loss,
        n_jobs=n_jobs,
    )
    methods.fit_importance(
        X,
        y,
        cv=cv,
        groups=groups,
    )
    selection = methods.selection(
        k_best=k_best,
        percentile=percentile,
        threshold=threshold,
        threshold_pvalue=threshold_pvalue,
    )
    return selection, methods.importances_, methods.pvalues_


# use the docstring of the class for the function
loco.__doc__ = _aggregate_docstring(
    [
        LOCO.__doc__,
        LOCO.__init__.__doc__,
        LOCO.fit_importance.__doc__,
        LOCO.selection.__doc__,
    ],
    """
    Returns
    -------
    selection : ndarray of shape (n_features,)
        Boolean array indicating selected features (True = selected)
    importances : ndarray of shape (n_features,)
        Feature importance scores/test statistics.
    pvalues : ndarray of shape (n_features,)
        None because there is no p-value for this method 
    """,
)<|MERGE_RESOLUTION|>--- conflicted
+++ resolved
@@ -24,8 +24,8 @@
         The estimator to use for the prediction.
     method : str, default="predict"
         The method to use for the prediction. This determines the predictions passed
-        to the loss function. Supported methods are "predict", "predict_proba",
-        "decision_function", "transform".
+        to the loss function. Supported methods are "predict", "predict_proba" or
+        "decision_function".
     loss : callable, default=root_mean_squared_error
         The loss function to use when comparing the perturbed model to the full
         model.
@@ -51,33 +51,6 @@
         n_jobs: int = 1,
     ):
 
-<<<<<<< HEAD
-=======
-        Parameters
-        ----------
-        estimator : sklearn compatible estimator, optional
-            The estimator to use for the prediction.
-        loss : callable, default=root_mean_squared_error
-            The loss function to use when comparing the perturbed model to the full
-            model.
-        method : str, default="predict"
-            The method to use for the prediction. This determines the predictions passed
-            to the loss function. Supported methods are "predict", "predict_proba" or
-            "decision_function".
-        n_jobs : int, default=1
-            The number of jobs to run in parallel. Parallelization is done over the
-            variables or groups of variables.
-
-        Notes
-        -----
-        :footcite:t:`Williamson_General_2023` also presented a LOCO method with an
-        additional data splitting strategy.
-
-        References
-        ----------
-        .. footbibliography::
-        """
->>>>>>> 01d12f99
         super().__init__(
             estimator=estimator,
             method=method,
