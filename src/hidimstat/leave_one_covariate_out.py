from functools import partial

import numpy as np
import pandas as pd
from joblib import Parallel, delayed
from scipy.stats import wilcoxon
from sklearn.base import check_is_fitted, clone
from sklearn.metrics import root_mean_squared_error

from hidimstat.base_perturbation import BasePerturbation
from hidimstat._utils.docstring import _aggregate_docstring


class LOCO(BasePerturbation):
    """
    Leave-One-Covariate-Out (LOCO) algorithm

    This method is presented in :footcite:t:`lei2018distribution` and :footcite:t:`verdinelli2024feature`.
    The model is re-fitted for each variable/group of variables. The importance is
    then computed as the difference between the loss of the full model and the loss
    of the model without the variable/group.

    Parameters
    ----------
    estimator : sklearn compatible estimator, optional
        The estimator to use for the prediction.
    method : str, default="predict"
        The method to use for the prediction. This determines the predictions passed
        to the loss function. Supported methods are "predict", "predict_proba" or
        "decision_function".
    loss : callable, default=root_mean_squared_error
        The loss function to use when comparing the perturbed model to the full
        model.
    n_jobs : int, default=1
        The number of jobs to run in parallel. Parallelization is done over the
        variables or groups of variables.

    Notes
    -----
    :footcite:t:`Williamson_General_2023` also presented a LOCO method with an
    additional data splitting strategy.

    References
    ----------
    .. footbibliography::
    """

    def __init__(
        self,
        estimator,
        method: str = "predict",
<<<<<<< HEAD
        loss: callable = root_mean_squared_error,
        test_statict=partial(wilcoxon, axis=1),
        n_jobs: int = 1,
    ):
=======
        features_groups=None,
        n_jobs: int = 1,
    ):
        """
        Leave-One-Covariate-Out (LOCO) as presented in
        :footcite:t:`lei2018distribution` and :footcite:t:`verdinelli2024feature`.
        The model is re-fitted for each feature/group of features. The importance is
        then computed as the difference between the loss of the full model and the loss
        of the model without the feature/group.

        Parameters
        ----------
        estimator : sklearn compatible estimator
            The estimator to use for the prediction.
        loss : callable, default=root_mean_squared_error
            The loss function to use when comparing the perturbed model to the full
            model.
        method : str, default="predict"
            The method to use for the prediction. This determines the predictions passed
            to the loss function. Supported methods are "predict", "predict_proba" or
            "decision_function".
        features_groups: dict or None,  default=None
            A dictionary where the keys are the group names and the values are the
            list of column names corresponding to each features group. If None,
            the features_groups are identified based on the columns of X.
        n_jobs : int, default=1
            The number of jobs to run in parallel. Parallelization is done over the
            features or groups of features.
>>>>>>> 894ff9dc

        super().__init__(
            estimator=estimator,
            method=method,
            loss=loss,
            n_permutations=1,
<<<<<<< HEAD
            test_statict=test_statict,
            n_jobs=n_jobs,
=======
            features_groups=features_groups,
>>>>>>> 894ff9dc
        )
        # internal variable
        self._list_estimators = None

<<<<<<< HEAD
    def fit(self, X, y, groups=None):
        """
        Fit a model after removing each covariate/group of covariates.
=======
    def fit(self, X, y):
        """Fit a model after removing each covariate/group of covariates.
>>>>>>> 894ff9dc

        Parameters
        ----------
        X : array-like of shape (n_samples, n_features)
            The training input samples.
        y : array-like of shape (n_samples,)
            The target values.

        Returns
        -------
        self : object
            Returns the instance itself.
        """
        super().fit(X, y)
        # create a list of covariate estimators for each group if not provided
<<<<<<< HEAD
        self._list_estimators = [clone(self.estimator) for _ in range(self._n_groups)]

        # Parallelize the fitting of the covariate estimators
        self._list_estimators = Parallel(n_jobs=self.n_jobs)(
            delayed(self._joblib_fit_one_group)(estimator, X, y, key_groups)
            for key_groups, estimator in zip(
=======
        self._list_estimators = [
            clone(self.estimator) for _ in range(self.n_features_groups_)
        ]

        # Parallelize the fitting of the covariate estimators
        self._list_estimators = Parallel(n_jobs=self.n_jobs)(
            delayed(self._joblib_fit_one_features_group)(
                estimator, X, y, key_features_groups
            )
            for key_features_groups, estimator in zip(
>>>>>>> 894ff9dc
                self.features_groups.keys(), self._list_estimators
            )
        )
        return self

<<<<<<< HEAD
    def importance(self, X, y):
        """
        Compute the importance scores for each group of covariates.

        Parameters
        ----------
        X : array-like of shape (n_samples, n_features)
            The input samples to compute importance scores for.
        y : array-like of shape (n_samples,)

        importances_ : ndarray of shape (n_groups,)
            The importance scores for each group of covariates.
            A higher score indicates greater importance of that group.

        Returns
        -------
        importances_ : ndarray of shape (n_features,)
            Importance scores for each feature.

        Attributes
        ----------
        loss_reference_ : float
            The loss of the model with the original (non-perturbed) data.
        loss_ : dict
            Dictionary with indices as keys and arrays of perturbed losses as values.
            Contains the loss values for each permutation of each group.
        importances_ : ndarray of shape (n_groups,)
            The calculated importance scores for each group.
        pvalues_ : ndarray of shape (n_groups,)
            P-values from one-sided t-test testing if importance scores are
            significantly greater than 0.

        Notes
        -----
        The importance score for each group is calculated as the mean increase in loss
        when that group is perturbed, compared to the reference loss.
        A higher importance score indicates that perturbing that group leads to
        worse model performance, suggesting those features are more important.
        """
        self._check_fit(X)

        y_pred = getattr(self.estimator, self.method)(X)
        self.loss_reference_ = self.loss(y, y_pred)

        y_pred = self.predict(X)
        test_result = []
        self.loss_ = dict()
        for j, y_pred_j in enumerate(y_pred):
            self.loss_[j] = np.array([self.loss(y, y_pred_j[0])])
            test_result.append(y - y_pred_j[0])

        self.importances_ = np.mean(
            [self.loss_[j] - self.loss_reference_ for j in range(self._n_groups)],
            axis=1,
        )
        self.pvalues_ = self.test_statistic(test_result).pvalue
        return self.importances_

    def _joblib_fit_one_group(self, estimator, X, y, key_groups):
        """Fit the estimator after removing a group of covariates. Used in parallel."""
        if isinstance(X, pd.DataFrame):
            X_minus_j = X.drop(columns=self.features_groups[key_groups])
        else:
            X_minus_j = np.delete(X, self.features_groups[key_groups], axis=1)
        estimator.fit(X_minus_j, y)
        return estimator

    def _joblib_predict_one_group(self, X, group_id, group_key):
        """Predict the target variable after removing a group of covariates.
=======
    def _joblib_fit_one_features_group(self, estimator, X, y, key_features_group):
        """Fit the estimator after removing a group of covariates. Used in parallel."""
        if isinstance(X, pd.DataFrame):
            X_minus_j = X.drop(columns=self.features_groups[key_features_group])
        else:
            X_minus_j = np.delete(X, self.features_groups[key_features_group], axis=1)
        estimator.fit(X_minus_j, y)
        return estimator

    def _joblib_predict_one_features_group(
        self, X, features_group_id, key_features_group, random_state=None
    ):
        """Predict the target feature after removing a group of covariates.
>>>>>>> 894ff9dc
        Used in parallel."""
        X_minus_j = np.delete(X, self._features_groups_ids[features_group_id], axis=1)

        y_pred_loco = getattr(self._list_estimators[features_group_id], self.method)(
            X_minus_j
        )

        return [y_pred_loco]

    def _check_fit(self):
        """Check that an estimator has been fitted after removing each group of
        covariates."""
        super()._check_fit()
        check_is_fitted(self.estimator)
        if self._list_estimators is None:
            raise ValueError("The estimators require to be fit before to use them")
        for m in self._list_estimators:
            check_is_fitted(m)


def loco(
    estimator,
    X,
    y,
    groups: dict = None,
    method: str = "predict",
    loss: callable = root_mean_squared_error,
    k_best=None,
    percentile=None,
    threshold=None,
    threshold_pvalue=None,
    n_jobs: int = 1,
):
    methods = LOCO(
        estimator=estimator,
        method=method,
        loss=loss,
        n_jobs=n_jobs,
    )
    methods.fit_importance(
        X,
        y,
        groups=groups,
    )
    selection = methods.selection(
        k_best=k_best,
        percentile=percentile,
        threshold=threshold,
        threshold_pvalue=threshold_pvalue,
    )
    return selection, methods.importances_, methods.pvalues_


# use the docstring of the class for the function
loco.__doc__ = _aggregate_docstring(
    [
        LOCO.__doc__,
        LOCO.__init__.__doc__,
        LOCO.fit_importance.__doc__,
        LOCO.selection.__doc__,
    ],
    """
    Returns
    -------
    selection : ndarray of shape (n_features,)
        Boolean array indicating selected features (True = selected)
    importances : ndarray of shape (n_features,)
        Feature importance scores/test statistics.
    pvalues : ndarray of shape (n_features,)
        None because there is no p-value for this method 
    """,
)<|MERGE_RESOLUTION|>--- conflicted
+++ resolved
@@ -7,8 +7,9 @@
 from sklearn.base import check_is_fitted, clone
 from sklearn.metrics import root_mean_squared_error
 
+from hidimstat._utils.docstring import _aggregate_docstring
 from hidimstat.base_perturbation import BasePerturbation
-from hidimstat._utils.docstring import _aggregate_docstring
+from hidimstat.base_variable_importance import GroupVariableImportanceMixin
 
 
 class LOCO(BasePerturbation):
@@ -16,13 +17,13 @@
     Leave-One-Covariate-Out (LOCO) algorithm
 
     This method is presented in :footcite:t:`lei2018distribution` and :footcite:t:`verdinelli2024feature`.
-    The model is re-fitted for each variable/group of variables. The importance is
+    The model is re-fitted for each feature/group of features. The importance is
     then computed as the difference between the loss of the full model and the loss
-    of the model without the variable/group.
+    of the model without the feature/group.
 
     Parameters
     ----------
-    estimator : sklearn compatible estimator, optional
+    estimator : sklearn compatible estimator
         The estimator to use for the prediction.
     method : str, default="predict"
         The method to use for the prediction. This determines the predictions passed
@@ -31,6 +32,12 @@
     loss : callable, default=root_mean_squared_error
         The loss function to use when comparing the perturbed model to the full
         model.
+    test_statict :
+
+    features_groups: dict or None, default=None
+        A dictionary where the keys are the group names and the values are the
+        list of column names corresponding to each features group. If None,
+        the features_groups are identified based on the columns of X.
     n_jobs : int, default=1
         The number of jobs to run in parallel. Parallelization is done over the
         variables or groups of variables.
@@ -49,65 +56,26 @@
         self,
         estimator,
         method: str = "predict",
-<<<<<<< HEAD
         loss: callable = root_mean_squared_error,
         test_statict=partial(wilcoxon, axis=1),
-        n_jobs: int = 1,
-    ):
-=======
         features_groups=None,
         n_jobs: int = 1,
     ):
-        """
-        Leave-One-Covariate-Out (LOCO) as presented in
-        :footcite:t:`lei2018distribution` and :footcite:t:`verdinelli2024feature`.
-        The model is re-fitted for each feature/group of features. The importance is
-        then computed as the difference between the loss of the full model and the loss
-        of the model without the feature/group.
-
-        Parameters
-        ----------
-        estimator : sklearn compatible estimator
-            The estimator to use for the prediction.
-        loss : callable, default=root_mean_squared_error
-            The loss function to use when comparing the perturbed model to the full
-            model.
-        method : str, default="predict"
-            The method to use for the prediction. This determines the predictions passed
-            to the loss function. Supported methods are "predict", "predict_proba" or
-            "decision_function".
-        features_groups: dict or None,  default=None
-            A dictionary where the keys are the group names and the values are the
-            list of column names corresponding to each features group. If None,
-            the features_groups are identified based on the columns of X.
-        n_jobs : int, default=1
-            The number of jobs to run in parallel. Parallelization is done over the
-            features or groups of features.
->>>>>>> 894ff9dc
-
         super().__init__(
             estimator=estimator,
             method=method,
             loss=loss,
             n_permutations=1,
-<<<<<<< HEAD
             test_statict=test_statict,
+            features_groups=features_groups,
             n_jobs=n_jobs,
-=======
-            features_groups=features_groups,
->>>>>>> 894ff9dc
         )
         # internal variable
         self._list_estimators = None
 
-<<<<<<< HEAD
-    def fit(self, X, y, groups=None):
+    def fit(self, X, y):
         """
         Fit a model after removing each covariate/group of covariates.
-=======
-    def fit(self, X, y):
-        """Fit a model after removing each covariate/group of covariates.
->>>>>>> 894ff9dc
 
         Parameters
         ----------
@@ -123,14 +91,6 @@
         """
         super().fit(X, y)
         # create a list of covariate estimators for each group if not provided
-<<<<<<< HEAD
-        self._list_estimators = [clone(self.estimator) for _ in range(self._n_groups)]
-
-        # Parallelize the fitting of the covariate estimators
-        self._list_estimators = Parallel(n_jobs=self.n_jobs)(
-            delayed(self._joblib_fit_one_group)(estimator, X, y, key_groups)
-            for key_groups, estimator in zip(
-=======
         self._list_estimators = [
             clone(self.estimator) for _ in range(self.n_features_groups_)
         ]
@@ -141,13 +101,11 @@
                 estimator, X, y, key_features_groups
             )
             for key_features_groups, estimator in zip(
->>>>>>> 894ff9dc
                 self.features_groups.keys(), self._list_estimators
             )
         )
         return self
 
-<<<<<<< HEAD
     def importance(self, X, y):
         """
         Compute the importance scores for each group of covariates.
@@ -187,12 +145,13 @@
         A higher importance score indicates that perturbing that group leads to
         worse model performance, suggesting those features are more important.
         """
-        self._check_fit(X)
+        GroupVariableImportanceMixin._check_fit(self)
+        GroupVariableImportanceMixin._check_compatibility(self, X)
 
         y_pred = getattr(self.estimator, self.method)(X)
         self.loss_reference_ = self.loss(y, y_pred)
 
-        y_pred = self.predict(X)
+        y_pred = self._predict(X)
         test_result = []
         self.loss_ = dict()
         for j, y_pred_j in enumerate(y_pred):
@@ -206,18 +165,6 @@
         self.pvalues_ = self.test_statistic(test_result).pvalue
         return self.importances_
 
-    def _joblib_fit_one_group(self, estimator, X, y, key_groups):
-        """Fit the estimator after removing a group of covariates. Used in parallel."""
-        if isinstance(X, pd.DataFrame):
-            X_minus_j = X.drop(columns=self.features_groups[key_groups])
-        else:
-            X_minus_j = np.delete(X, self.features_groups[key_groups], axis=1)
-        estimator.fit(X_minus_j, y)
-        return estimator
-
-    def _joblib_predict_one_group(self, X, group_id, group_key):
-        """Predict the target variable after removing a group of covariates.
-=======
     def _joblib_fit_one_features_group(self, estimator, X, y, key_features_group):
         """Fit the estimator after removing a group of covariates. Used in parallel."""
         if isinstance(X, pd.DataFrame):
@@ -228,10 +175,9 @@
         return estimator
 
     def _joblib_predict_one_features_group(
-        self, X, features_group_id, key_features_group, random_state=None
+        self, X, features_group_id, features_group_key, random_state=None
     ):
         """Predict the target feature after removing a group of covariates.
->>>>>>> 894ff9dc
         Used in parallel."""
         X_minus_j = np.delete(X, self._features_groups_ids[features_group_id], axis=1)
 
@@ -256,31 +202,30 @@
     estimator,
     X,
     y,
-    groups: dict = None,
     method: str = "predict",
     loss: callable = root_mean_squared_error,
+    features_groups=None,
+    test_statict=partial(wilcoxon, axis=1),
     k_best=None,
     percentile=None,
-    threshold=None,
-    threshold_pvalue=None,
+    threshold_min=None,
+    threshold_max=None,
     n_jobs: int = 1,
 ):
     methods = LOCO(
         estimator=estimator,
         method=method,
         loss=loss,
+        test_statict=test_statict,
+        features_groups=features_groups,
         n_jobs=n_jobs,
     )
-    methods.fit_importance(
-        X,
-        y,
-        groups=groups,
-    )
-    selection = methods.selection(
+    methods.fit_importance(X, y)
+    selection = methods.importance_selection(
         k_best=k_best,
         percentile=percentile,
-        threshold=threshold,
-        threshold_pvalue=threshold_pvalue,
+        threshold_min=threshold_min,
+        threshold_max=threshold_max,
     )
     return selection, methods.importances_, methods.pvalues_
 
@@ -291,7 +236,7 @@
         LOCO.__doc__,
         LOCO.__init__.__doc__,
         LOCO.fit_importance.__doc__,
-        LOCO.selection.__doc__,
+        LOCO.importance_selection.__doc__,
     ],
     """
     Returns
