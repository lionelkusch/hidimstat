from functools import partial

import numpy as np
from scipy.stats import wilcoxon
from sklearn.metrics import root_mean_squared_error

from hidimstat._utils.utils import check_random_state
from hidimstat.base_perturbation import BasePerturbation
from hidimstat._utils.docstring import _aggregate_docstring


class PFI(BasePerturbation):
    """
    Permutation Feature Importance algorithm

    This as presented in :footcite:t:`breimanRandomForests2001`.
    For each variable/group of variables, the importance is computed as
    the difference between the loss of the initial model and the loss of
    the model with the variable/group permuted.
    The method was also used in :footcite:t:`mi2021permutation`

    Parameters
    ----------
    estimator : sklearn compatible estimator, optionals
        The estimator to use for the prediction.
    method : str, default="predict"
        The method to use for the prediction. This determines the predictions passed
        to the loss function. Supported methods are "predict", "predict_proba" or
        "decision_function".
    loss : callable, default=root_mean_squared_error
        The loss function to use when comparing the perturbed model to the full
        model.
    n_permutations : int, default=50
        The number of permutations to perform. For each variable/group of variables,
        the mean of the losses over the `n_permutations` is computed.
    random_state : int, default=None
        The random state to use for sampling.
    n_jobs : int, default=1
        The number of jobs to run in parallel. Parallelization is done over the
        variables or groups of variables.

    References
    ----------
    .. footbibliography::
    """

    def __init__(
        self,
        estimator,
        method: str = "predict",
<<<<<<< HEAD
        loss: callable = root_mean_squared_error,
        n_permutations: int = 50,
        test_statict=partial(wilcoxon, axis=1),
        random_state: int = None,
        n_jobs: int = 1,
    ):

=======
        n_permutations: int = 50,
        features_groups=None,
        random_state: int = None,
        n_jobs: int = 1,
    ):
        """
        Permutation Feature Importance algorithm as presented in
        :footcite:t:`breimanRandomForests2001`. For each feature/group of features,
        the importance is computed as the difference between the loss of the initial
        model and the loss of the model with the feature/group permuted.
        The method was also used in :footcite:t:`mi2021permutation`

        Parameters
        ----------
        estimator : sklearn compatible estimator, optionals
            The estimator to use for the prediction.
        loss : callable, default=root_mean_squared_error
            The loss function to use when comparing the perturbed model to the full
            model.
        method : str, default="predict"
            The method to use for the prediction. This determines the predictions passed
            to the loss function. Supported methods are "predict", "predict_proba" or
            "decision_function".
        n_permutations : int, default=50
            The number of permutations to perform. For each feature/group of features,
            the mean of the losses over the `n_permutations` is computed.
        features_groups: dict or None,  default=None
            A dictionary where the keys are the group names and the values are the
            list of column names corresponding to each features group. If None,
            the features_groups are identified based on the columns of X.
        random_state : int, default=None
            The random state to use for sampling.
        n_jobs : int, default=1
            The number of jobs to run in parallel. Parallelization is done over the
            features or groups of features.

        References
        ----------
        .. footbibliography::
        """
>>>>>>> 894ff9dc
        super().__init__(
            estimator=estimator,
            method=method,
            loss=loss,
            n_permutations=n_permutations,
<<<<<<< HEAD
            test_statict=test_statict,
            n_jobs=n_jobs,
=======
            features_groups=features_groups,
            random_state=random_state,
>>>>>>> 894ff9dc
        )

    def _permutation(self, X, features_group_id, random_state=None):
        """Create the permuted data for the j-th group of covariates"""
        rng = check_random_state(random_state)
        X_perm_j = np.array(
            [
                rng.permutation(
                    X[:, self._features_groups_ids[features_group_id]].copy()
                )
                for _ in range(self.n_permutations)
            ]
        )
        return X_perm_j


def pfi(
    estimator,
    X,
    y,
    groups: dict = None,
    method: str = "predict",
    loss: callable = root_mean_squared_error,
    n_permutations: int = 50,
    k_best=None,
    percentile=None,
    threshold=None,
    threshold_pvalue=None,
    random_state: int = None,
    n_jobs: int = 1,
):
    methods = PFI(
        estimator=estimator,
        method=method,
        loss=loss,
        n_permutations=n_permutations,
        random_state=random_state,
        n_jobs=n_jobs,
    )
    methods.fit_importance(
        X,
        y,
        groups=groups,
    )
    selection = methods.selection(
        k_best=k_best,
        percentile=percentile,
        threshold=threshold,
        threshold_pvalue=threshold_pvalue,
    )
    return selection, methods.importances_, methods.pvalues_


# use the docstring of the class for the function
pfi.__doc__ = _aggregate_docstring(
    [
        PFI.__doc__,
        PFI.__init__.__doc__,
        PFI.fit_importance.__doc__,
        PFI.selection.__doc__,
    ],
    """
    Returns
    -------
    selection : ndarray of shape (n_features,)
        Boolean array indicating selected features (True = selected)
    importances : ndarray of shape (n_features,)
        Feature importance scores/test statistics.
    pvalues : ndarray of shape (n_features,)
         P-values for importance scores.
    """,
)<|MERGE_RESOLUTION|>--- conflicted
+++ resolved
@@ -4,9 +4,9 @@
 from scipy.stats import wilcoxon
 from sklearn.metrics import root_mean_squared_error
 
+from hidimstat._utils.docstring import _aggregate_docstring
 from hidimstat._utils.utils import check_random_state
 from hidimstat.base_perturbation import BasePerturbation
-from hidimstat._utils.docstring import _aggregate_docstring
 
 
 class PFI(BasePerturbation):
@@ -14,14 +14,14 @@
     Permutation Feature Importance algorithm
 
     This as presented in :footcite:t:`breimanRandomForests2001`.
-    For each variable/group of variables, the importance is computed as
-    the difference between the loss of the initial model and the loss of
-    the model with the variable/group permuted.
+    For each variable/group of variables, the importance is computed as the
+    difference between the loss of the initial model and the loss of the model
+    with the variable/group permuted.
     The method was also used in :footcite:t:`mi2021permutation`
 
     Parameters
     ----------
-    estimator : sklearn compatible estimator, optionals
+    estimator : sklearn compatible estimator
         The estimator to use for the prediction.
     method : str, default="predict"
         The method to use for the prediction. This determines the predictions passed
@@ -33,7 +33,13 @@
     n_permutations : int, default=50
         The number of permutations to perform. For each variable/group of variables,
         the mean of the losses over the `n_permutations` is computed.
-    random_state : int, default=None
+    test_statict :
+
+    features_groups: dict or None, default=None
+        A dictionary where the keys are the group names and the values are the
+        list of column names corresponding to each features group. If None,
+        the features_groups are identified based on the columns of X.
+    random_state : int or None, default=None
         The random state to use for sampling.
     n_jobs : int, default=1
         The number of jobs to run in parallel. Parallelization is done over the
@@ -48,68 +54,22 @@
         self,
         estimator,
         method: str = "predict",
-<<<<<<< HEAD
         loss: callable = root_mean_squared_error,
         n_permutations: int = 50,
         test_statict=partial(wilcoxon, axis=1),
-        random_state: int = None,
-        n_jobs: int = 1,
-    ):
-
-=======
-        n_permutations: int = 50,
         features_groups=None,
         random_state: int = None,
         n_jobs: int = 1,
     ):
-        """
-        Permutation Feature Importance algorithm as presented in
-        :footcite:t:`breimanRandomForests2001`. For each feature/group of features,
-        the importance is computed as the difference between the loss of the initial
-        model and the loss of the model with the feature/group permuted.
-        The method was also used in :footcite:t:`mi2021permutation`
-
-        Parameters
-        ----------
-        estimator : sklearn compatible estimator, optionals
-            The estimator to use for the prediction.
-        loss : callable, default=root_mean_squared_error
-            The loss function to use when comparing the perturbed model to the full
-            model.
-        method : str, default="predict"
-            The method to use for the prediction. This determines the predictions passed
-            to the loss function. Supported methods are "predict", "predict_proba" or
-            "decision_function".
-        n_permutations : int, default=50
-            The number of permutations to perform. For each feature/group of features,
-            the mean of the losses over the `n_permutations` is computed.
-        features_groups: dict or None,  default=None
-            A dictionary where the keys are the group names and the values are the
-            list of column names corresponding to each features group. If None,
-            the features_groups are identified based on the columns of X.
-        random_state : int, default=None
-            The random state to use for sampling.
-        n_jobs : int, default=1
-            The number of jobs to run in parallel. Parallelization is done over the
-            features or groups of features.
-
-        References
-        ----------
-        .. footbibliography::
-        """
->>>>>>> 894ff9dc
         super().__init__(
             estimator=estimator,
             method=method,
             loss=loss,
             n_permutations=n_permutations,
-<<<<<<< HEAD
             test_statict=test_statict,
-            n_jobs=n_jobs,
-=======
             features_groups=features_groups,
             random_state=random_state,
->>>>>>> 894ff9dc
+            n_jobs=n_jobs,
         )
 
     def _permutation(self, X, features_group_id, random_state=None):
@@ -130,14 +90,15 @@
     estimator,
     X,
     y,
-    groups: dict = None,
     method: str = "predict",
     loss: callable = root_mean_squared_error,
     n_permutations: int = 50,
+    test_statict=partial(wilcoxon, axis=1),
+    features_groups=None,
     k_best=None,
     percentile=None,
-    threshold=None,
-    threshold_pvalue=None,
+    threshold_min=None,
+    threshold_max=None,
     random_state: int = None,
     n_jobs: int = 1,
 ):
@@ -146,19 +107,17 @@
         method=method,
         loss=loss,
         n_permutations=n_permutations,
+        test_statict=test_statict,
+        features_groups=features_groups,
         random_state=random_state,
         n_jobs=n_jobs,
     )
-    methods.fit_importance(
-        X,
-        y,
-        groups=groups,
-    )
-    selection = methods.selection(
+    methods.fit_importance(X, y)
+    selection = methods.importance_selection(
         k_best=k_best,
         percentile=percentile,
-        threshold=threshold,
-        threshold_pvalue=threshold_pvalue,
+        threshold_min=threshold_min,
+        threshold_max=threshold_max,
     )
     return selection, methods.importances_, methods.pvalues_
 
@@ -169,7 +128,7 @@
         PFI.__doc__,
         PFI.__init__.__doc__,
         PFI.fit_importance.__doc__,
-        PFI.selection.__doc__,
+        PFI.importance_selection.__doc__,
     ],
     """
     Returns
